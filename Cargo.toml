[package]
name = "eris"
version = "0.2.0"
authors = ["Andreas Ots <qrpth@qrpth.eu>"]
license = "Apache-2.0"
readme = "README.md"
edition = "2021"
build = "build.rs"

[build-dependencies]
lalrpop = { version = "0.19.9", default-features = false, features = ["lexer"] }

[dependencies]
anyhow = { version = "1.0.70", default-features = false, features = ["std"] }
bytes = { version = "1.2.1", default-features = false }
clap = { version = "4.2.1", default-features = false, features = ["std"] }
egg-mode = { version = "0.16.1", default-features = false, features = ["rustls"] }
futures = { version = "0.3.28", default-features = false, features = ["std", "async-await"] }
google-calendar3 = "5.0.2"
google-sheets4 = "5.0.2"
google-youtube3 = "5.0.2"
influxdb = { version = "0.6.0", default-features = false, features = ["derive", "reqwest-client-rustls"] }
lalrpop-util = { version = "0.19.9", features = ["std", "lexer"], default-features = false }
lazy_static = { version = "1.4.0", default-features = false }
levenshtein = "1.0.5"
libloading = "0.8.0"
log = { version = "0.4.17", default-features = false, features = ["max_level_info", "release_max_level_info", "std"] }
rand = { version = "0.8.5", default-features = false, features = ["std", "std_rng"] }
regex = { version = "1.7.3", default-features = false, features = ["perf", "std", "unicode"] }
reqwest = { version = "0.11.16", default-features = false, features = ["rustls-tls", "json"] }
rust-ini = { version = "0.18.0", default-features = false }
sea-orm = { version = "0.11.2", default-features = false, features = ["sqlx-postgres", "runtime-tokio-rustls", "macros", "with-time", "with-json"] }
separator = { version = "0.4.1", default-features = false }
<<<<<<< HEAD
serde = { version = "1.0.159", default-features = false, features = ["derive"] }
serde_json = { version = "1.0.96", default-features = false }
=======
serde = { version = "1.0.160", default-features = false, features = ["derive"] }
serde_json = { version = "1.0.95", default-features = false }
>>>>>>> a53d72ff
strfmt = { version = "0.2.4", default-features = false }
time = { version = "0.3.20", default-features = false, features = ["formatting", "parsing", "macros", "serde", "serde-well-known"] }
time-tz = { version = "1.0.2", default-features = false, features = ["db"] }
tokio = { version = "1.27.0", default-features = false, features = ["net", "fs", "io-util", "rt-multi-thread", "macros", "time", "parking_lot", "signal"] }
tokio-util = { version = "0.7.7", default-features = false, features = ["codec"] }
tracing = { version = "0.1.37", default-features = false, features = ["std", "attributes", "max_level_trace", "release_max_level_debug"] }
tracing-subscriber = { version = "0.3.16", default-features = false, features = ["fmt", "std", "time", "env-filter", "json", "tracing-log"] }
twilight-cache-inmemory = { version = "0.15.1", default-features = false, features = ["permission-calculator"] }
twilight-gateway = { version = "0.15.1", default-features = false, features = ["rustls-native-roots", "zlib-stock", "twilight-http"] }
twilight-http = { version = "0.15.1", default-features = false, features = ["decompression", "rustls-native-roots"] }
twilight-mention = "0.15.1"
twilight-model = "0.15.0"
twilight-util = { version = "0.15.0", default-features = false, features = ["builder", "snowflake"] }
twilight-validate = "0.15.0"
twitch_api = { version = "0.7.0-rc.4", features = ["all", "reqwest"] }
unicode-segmentation = "1.10.0"
unicode-width = { version = "0.1.10", default-features = false }
url = { version = "2.3.1", default-features = false }<|MERGE_RESOLUTION|>--- conflicted
+++ resolved
@@ -31,13 +31,8 @@
 rust-ini = { version = "0.18.0", default-features = false }
 sea-orm = { version = "0.11.2", default-features = false, features = ["sqlx-postgres", "runtime-tokio-rustls", "macros", "with-time", "with-json"] }
 separator = { version = "0.4.1", default-features = false }
-<<<<<<< HEAD
-serde = { version = "1.0.159", default-features = false, features = ["derive"] }
+serde = { version = "1.0.160", default-features = false, features = ["derive"] }
 serde_json = { version = "1.0.96", default-features = false }
-=======
-serde = { version = "1.0.160", default-features = false, features = ["derive"] }
-serde_json = { version = "1.0.95", default-features = false }
->>>>>>> a53d72ff
 strfmt = { version = "0.2.4", default-features = false }
 time = { version = "0.3.20", default-features = false, features = ["formatting", "parsing", "macros", "serde", "serde-well-known"] }
 time-tz = { version = "1.0.2", default-features = false, features = ["db"] }
